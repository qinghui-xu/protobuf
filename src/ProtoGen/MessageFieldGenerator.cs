#region Copyright notice and license

// Protocol Buffers - Google's data interchange format
// Copyright 2008 Google Inc.  All rights reserved.
// http://github.com/jskeet/dotnet-protobufs/
// Original C++/Java/Python code:
// http://code.google.com/p/protobuf/
//
// Redistribution and use in source and binary forms, with or without
// modification, are permitted provided that the following conditions are
// met:
//
//     * Redistributions of source code must retain the above copyright
// notice, this list of conditions and the following disclaimer.
//     * Redistributions in binary form must reproduce the above
// copyright notice, this list of conditions and the following disclaimer
// in the documentation and/or other materials provided with the
// distribution.
//     * Neither the name of Google Inc. nor the names of its
// contributors may be used to endorse or promote products derived from
// this software without specific prior written permission.
//
// THIS SOFTWARE IS PROVIDED BY THE COPYRIGHT HOLDERS AND CONTRIBUTORS
// "AS IS" AND ANY EXPRESS OR IMPLIED WARRANTIES, INCLUDING, BUT NOT
// LIMITED TO, THE IMPLIED WARRANTIES OF MERCHANTABILITY AND FITNESS FOR
// A PARTICULAR PURPOSE ARE DISCLAIMED. IN NO EVENT SHALL THE COPYRIGHT
// OWNER OR CONTRIBUTORS BE LIABLE FOR ANY DIRECT, INDIRECT, INCIDENTAL,
// SPECIAL, EXEMPLARY, OR CONSEQUENTIAL DAMAGES (INCLUDING, BUT NOT
// LIMITED TO, PROCUREMENT OF SUBSTITUTE GOODS OR SERVICES; LOSS OF USE,
// DATA, OR PROFITS; OR BUSINESS INTERRUPTION) HOWEVER CAUSED AND ON ANY
// THEORY OF LIABILITY, WHETHER IN CONTRACT, STRICT LIABILITY, OR TORT
// (INCLUDING NEGLIGENCE OR OTHERWISE) ARISING IN ANY WAY OUT OF THE USE
// OF THIS SOFTWARE, EVEN IF ADVISED OF THE POSSIBILITY OF SUCH DAMAGE.

#endregion

using Google.ProtocolBuffers.Descriptors;

namespace Google.ProtocolBuffers.ProtoGen
{
    internal class MessageFieldGenerator : FieldGeneratorBase, IFieldSourceGenerator
    {
        internal MessageFieldGenerator(FieldDescriptor descriptor, int fieldOrdinal)
            : base(descriptor, fieldOrdinal)
        {
        }

        public void GenerateMembers(TextGenerator writer)
        {
            writer.WriteLine("private bool has{0};", PropertyName);
<<<<<<< HEAD
            writer.WriteLine("private {0} {1}_ = {2};", TypeName, Name, DefaultValue);
            AddDeprecatedFlag(writer);
=======
            writer.WriteLine("private {0} {1}_;", TypeName, Name);
>>>>>>> a314d4c9
            writer.WriteLine("public bool Has{0} {{", PropertyName);
            writer.WriteLine("  get {{ return has{0}; }}", PropertyName);
            writer.WriteLine("}");
            AddDeprecatedFlag(writer);
            writer.WriteLine("public {0} {1} {{", TypeName, PropertyName);
            writer.WriteLine("  get {{ return {0}_ ?? {1}; }}", Name, DefaultValue);
            writer.WriteLine("}");
        }

        public void GenerateBuilderMembers(TextGenerator writer)
        {
            AddDeprecatedFlag(writer);
            writer.WriteLine("public bool Has{0} {{", PropertyName);
            writer.WriteLine(" get {{ return result.has{0}; }}", PropertyName);
            writer.WriteLine("}");
            AddDeprecatedFlag(writer);
            writer.WriteLine("public {0} {1} {{", TypeName, PropertyName);
            writer.WriteLine("  get {{ return result.{0}; }}", PropertyName);
            writer.WriteLine("  set {{ Set{0}(value); }}", PropertyName);
            writer.WriteLine("}");
            AddDeprecatedFlag(writer);
            writer.WriteLine("public Builder Set{0}({1} value) {{", PropertyName, TypeName);
            AddNullCheck(writer);
            writer.WriteLine("  PrepareBuilder();");
            writer.WriteLine("  result.has{0} = true;", PropertyName);
            writer.WriteLine("  result.{0}_ = value;", Name);
            writer.WriteLine("  return this;");
            writer.WriteLine("}");
            AddDeprecatedFlag(writer);
            writer.WriteLine("public Builder Set{0}({1}.Builder builderForValue) {{", PropertyName, TypeName);
            AddNullCheck(writer, "builderForValue");
            writer.WriteLine("  PrepareBuilder();");
            writer.WriteLine("  result.has{0} = true;", PropertyName);
            writer.WriteLine("  result.{0}_ = builderForValue.Build();", Name);
            writer.WriteLine("  return this;");
            writer.WriteLine("}");
            AddDeprecatedFlag(writer);
            writer.WriteLine("public Builder Merge{0}({1} value) {{", PropertyName, TypeName);
            AddNullCheck(writer);
            writer.WriteLine("  PrepareBuilder();");
            writer.WriteLine("  if (result.has{0} &&", PropertyName);
            writer.WriteLine("      result.{0}_ != {1}) {{", Name, DefaultValue);
            writer.WriteLine("      result.{0}_ = {1}.CreateBuilder(result.{0}_).MergeFrom(value).BuildPartial();", Name,
                             TypeName);
            writer.WriteLine("  } else {");
            writer.WriteLine("    result.{0}_ = value;", Name);
            writer.WriteLine("  }");
            writer.WriteLine("  result.has{0} = true;", PropertyName);
            writer.WriteLine("  return this;");
            writer.WriteLine("}");
            AddDeprecatedFlag(writer);
            writer.WriteLine("public Builder Clear{0}() {{", PropertyName);
            writer.WriteLine("  PrepareBuilder();");
            writer.WriteLine("  result.has{0} = false;", PropertyName);
            writer.WriteLine("  result.{0}_ = null;", Name);
            writer.WriteLine("  return this;");
            writer.WriteLine("}");
        }

        public void GenerateMergingCode(TextGenerator writer)
        {
            writer.WriteLine("if (other.Has{0}) {{", PropertyName);
            writer.WriteLine("  Merge{0}(other.{0});", PropertyName);
            writer.WriteLine("}");
        }

        public void GenerateBuildingCode(TextGenerator writer)
        {
            // Nothing to do for singular fields
        }

        public void GenerateParsingCode(TextGenerator writer)
        {
            writer.WriteLine("{0}.Builder subBuilder = {0}.CreateBuilder();", TypeName);
            writer.WriteLine("if (result.has{0}) {{", PropertyName);
            writer.WriteLine("  subBuilder.MergeFrom({0});", PropertyName);
            writer.WriteLine("}");
            if (Descriptor.FieldType == FieldType.Group)
            {
                writer.WriteLine("input.ReadGroup({0}, subBuilder, extensionRegistry);", Number);
            }
            else
            {
                writer.WriteLine("input.ReadMessage(subBuilder, extensionRegistry);");
            }
            writer.WriteLine("{0} = subBuilder.BuildPartial();", PropertyName);
        }

        public void GenerateSerializationCode(TextGenerator writer)
        {
            writer.WriteLine("if (has{0}) {{", PropertyName);
            writer.WriteLine("  output.Write{0}({1}, field_names[{3}], {2});", MessageOrGroup, Number, PropertyName,
                             FieldOrdinal);
            writer.WriteLine("}");
        }

        public void GenerateSerializedSizeCode(TextGenerator writer)
        {
            writer.WriteLine("if (has{0}) {{", PropertyName);
            writer.WriteLine("  size += pb::CodedOutputStream.Compute{0}Size({1}, {2});",
                             MessageOrGroup, Number, PropertyName);
            writer.WriteLine("}");
        }

        public override void WriteHash(TextGenerator writer)
        {
            writer.WriteLine("if (has{0}) hash ^= {1}_.GetHashCode();", PropertyName, Name);
        }

        public override void WriteEquals(TextGenerator writer)
        {
            writer.WriteLine("if (has{0} != other.has{0} || (has{0} && !{1}_.Equals(other.{1}_))) return false;",
                             PropertyName, Name);
        }

        public override void WriteToString(TextGenerator writer)
        {
            writer.WriteLine("PrintField(\"{2}\", has{0}, {1}_, writer);", PropertyName, Name,
                             Descriptor.FieldType == FieldType.Group ? Descriptor.MessageType.Name : Descriptor.Name);
        }
    }
}<|MERGE_RESOLUTION|>--- conflicted
+++ resolved
@@ -1,178 +1,174 @@
-#region Copyright notice and license
-
-// Protocol Buffers - Google's data interchange format
-// Copyright 2008 Google Inc.  All rights reserved.
-// http://github.com/jskeet/dotnet-protobufs/
-// Original C++/Java/Python code:
-// http://code.google.com/p/protobuf/
-//
-// Redistribution and use in source and binary forms, with or without
-// modification, are permitted provided that the following conditions are
-// met:
-//
-//     * Redistributions of source code must retain the above copyright
-// notice, this list of conditions and the following disclaimer.
-//     * Redistributions in binary form must reproduce the above
-// copyright notice, this list of conditions and the following disclaimer
-// in the documentation and/or other materials provided with the
-// distribution.
-//     * Neither the name of Google Inc. nor the names of its
-// contributors may be used to endorse or promote products derived from
-// this software without specific prior written permission.
-//
-// THIS SOFTWARE IS PROVIDED BY THE COPYRIGHT HOLDERS AND CONTRIBUTORS
-// "AS IS" AND ANY EXPRESS OR IMPLIED WARRANTIES, INCLUDING, BUT NOT
-// LIMITED TO, THE IMPLIED WARRANTIES OF MERCHANTABILITY AND FITNESS FOR
-// A PARTICULAR PURPOSE ARE DISCLAIMED. IN NO EVENT SHALL THE COPYRIGHT
-// OWNER OR CONTRIBUTORS BE LIABLE FOR ANY DIRECT, INDIRECT, INCIDENTAL,
-// SPECIAL, EXEMPLARY, OR CONSEQUENTIAL DAMAGES (INCLUDING, BUT NOT
-// LIMITED TO, PROCUREMENT OF SUBSTITUTE GOODS OR SERVICES; LOSS OF USE,
-// DATA, OR PROFITS; OR BUSINESS INTERRUPTION) HOWEVER CAUSED AND ON ANY
-// THEORY OF LIABILITY, WHETHER IN CONTRACT, STRICT LIABILITY, OR TORT
-// (INCLUDING NEGLIGENCE OR OTHERWISE) ARISING IN ANY WAY OUT OF THE USE
-// OF THIS SOFTWARE, EVEN IF ADVISED OF THE POSSIBILITY OF SUCH DAMAGE.
-
-#endregion
-
-using Google.ProtocolBuffers.Descriptors;
-
-namespace Google.ProtocolBuffers.ProtoGen
-{
-    internal class MessageFieldGenerator : FieldGeneratorBase, IFieldSourceGenerator
-    {
-        internal MessageFieldGenerator(FieldDescriptor descriptor, int fieldOrdinal)
-            : base(descriptor, fieldOrdinal)
-        {
-        }
-
-        public void GenerateMembers(TextGenerator writer)
-        {
-            writer.WriteLine("private bool has{0};", PropertyName);
-<<<<<<< HEAD
-            writer.WriteLine("private {0} {1}_ = {2};", TypeName, Name, DefaultValue);
-            AddDeprecatedFlag(writer);
-=======
-            writer.WriteLine("private {0} {1}_;", TypeName, Name);
->>>>>>> a314d4c9
-            writer.WriteLine("public bool Has{0} {{", PropertyName);
-            writer.WriteLine("  get {{ return has{0}; }}", PropertyName);
-            writer.WriteLine("}");
-            AddDeprecatedFlag(writer);
-            writer.WriteLine("public {0} {1} {{", TypeName, PropertyName);
-            writer.WriteLine("  get {{ return {0}_ ?? {1}; }}", Name, DefaultValue);
-            writer.WriteLine("}");
-        }
-
-        public void GenerateBuilderMembers(TextGenerator writer)
-        {
-            AddDeprecatedFlag(writer);
-            writer.WriteLine("public bool Has{0} {{", PropertyName);
-            writer.WriteLine(" get {{ return result.has{0}; }}", PropertyName);
-            writer.WriteLine("}");
-            AddDeprecatedFlag(writer);
-            writer.WriteLine("public {0} {1} {{", TypeName, PropertyName);
-            writer.WriteLine("  get {{ return result.{0}; }}", PropertyName);
-            writer.WriteLine("  set {{ Set{0}(value); }}", PropertyName);
-            writer.WriteLine("}");
-            AddDeprecatedFlag(writer);
-            writer.WriteLine("public Builder Set{0}({1} value) {{", PropertyName, TypeName);
-            AddNullCheck(writer);
-            writer.WriteLine("  PrepareBuilder();");
-            writer.WriteLine("  result.has{0} = true;", PropertyName);
-            writer.WriteLine("  result.{0}_ = value;", Name);
-            writer.WriteLine("  return this;");
-            writer.WriteLine("}");
-            AddDeprecatedFlag(writer);
-            writer.WriteLine("public Builder Set{0}({1}.Builder builderForValue) {{", PropertyName, TypeName);
-            AddNullCheck(writer, "builderForValue");
-            writer.WriteLine("  PrepareBuilder();");
-            writer.WriteLine("  result.has{0} = true;", PropertyName);
-            writer.WriteLine("  result.{0}_ = builderForValue.Build();", Name);
-            writer.WriteLine("  return this;");
-            writer.WriteLine("}");
-            AddDeprecatedFlag(writer);
-            writer.WriteLine("public Builder Merge{0}({1} value) {{", PropertyName, TypeName);
-            AddNullCheck(writer);
-            writer.WriteLine("  PrepareBuilder();");
-            writer.WriteLine("  if (result.has{0} &&", PropertyName);
-            writer.WriteLine("      result.{0}_ != {1}) {{", Name, DefaultValue);
-            writer.WriteLine("      result.{0}_ = {1}.CreateBuilder(result.{0}_).MergeFrom(value).BuildPartial();", Name,
-                             TypeName);
-            writer.WriteLine("  } else {");
-            writer.WriteLine("    result.{0}_ = value;", Name);
-            writer.WriteLine("  }");
-            writer.WriteLine("  result.has{0} = true;", PropertyName);
-            writer.WriteLine("  return this;");
-            writer.WriteLine("}");
-            AddDeprecatedFlag(writer);
-            writer.WriteLine("public Builder Clear{0}() {{", PropertyName);
-            writer.WriteLine("  PrepareBuilder();");
-            writer.WriteLine("  result.has{0} = false;", PropertyName);
-            writer.WriteLine("  result.{0}_ = null;", Name);
-            writer.WriteLine("  return this;");
-            writer.WriteLine("}");
-        }
-
-        public void GenerateMergingCode(TextGenerator writer)
-        {
-            writer.WriteLine("if (other.Has{0}) {{", PropertyName);
-            writer.WriteLine("  Merge{0}(other.{0});", PropertyName);
-            writer.WriteLine("}");
-        }
-
-        public void GenerateBuildingCode(TextGenerator writer)
-        {
-            // Nothing to do for singular fields
-        }
-
-        public void GenerateParsingCode(TextGenerator writer)
-        {
-            writer.WriteLine("{0}.Builder subBuilder = {0}.CreateBuilder();", TypeName);
-            writer.WriteLine("if (result.has{0}) {{", PropertyName);
-            writer.WriteLine("  subBuilder.MergeFrom({0});", PropertyName);
-            writer.WriteLine("}");
-            if (Descriptor.FieldType == FieldType.Group)
-            {
-                writer.WriteLine("input.ReadGroup({0}, subBuilder, extensionRegistry);", Number);
-            }
-            else
-            {
-                writer.WriteLine("input.ReadMessage(subBuilder, extensionRegistry);");
-            }
-            writer.WriteLine("{0} = subBuilder.BuildPartial();", PropertyName);
-        }
-
-        public void GenerateSerializationCode(TextGenerator writer)
-        {
-            writer.WriteLine("if (has{0}) {{", PropertyName);
-            writer.WriteLine("  output.Write{0}({1}, field_names[{3}], {2});", MessageOrGroup, Number, PropertyName,
-                             FieldOrdinal);
-            writer.WriteLine("}");
-        }
-
-        public void GenerateSerializedSizeCode(TextGenerator writer)
-        {
-            writer.WriteLine("if (has{0}) {{", PropertyName);
-            writer.WriteLine("  size += pb::CodedOutputStream.Compute{0}Size({1}, {2});",
-                             MessageOrGroup, Number, PropertyName);
-            writer.WriteLine("}");
-        }
-
-        public override void WriteHash(TextGenerator writer)
-        {
-            writer.WriteLine("if (has{0}) hash ^= {1}_.GetHashCode();", PropertyName, Name);
-        }
-
-        public override void WriteEquals(TextGenerator writer)
-        {
-            writer.WriteLine("if (has{0} != other.has{0} || (has{0} && !{1}_.Equals(other.{1}_))) return false;",
-                             PropertyName, Name);
-        }
-
-        public override void WriteToString(TextGenerator writer)
-        {
-            writer.WriteLine("PrintField(\"{2}\", has{0}, {1}_, writer);", PropertyName, Name,
-                             Descriptor.FieldType == FieldType.Group ? Descriptor.MessageType.Name : Descriptor.Name);
-        }
-    }
+#region Copyright notice and license
+
+// Protocol Buffers - Google's data interchange format
+// Copyright 2008 Google Inc.  All rights reserved.
+// http://github.com/jskeet/dotnet-protobufs/
+// Original C++/Java/Python code:
+// http://code.google.com/p/protobuf/
+//
+// Redistribution and use in source and binary forms, with or without
+// modification, are permitted provided that the following conditions are
+// met:
+//
+//     * Redistributions of source code must retain the above copyright
+// notice, this list of conditions and the following disclaimer.
+//     * Redistributions in binary form must reproduce the above
+// copyright notice, this list of conditions and the following disclaimer
+// in the documentation and/or other materials provided with the
+// distribution.
+//     * Neither the name of Google Inc. nor the names of its
+// contributors may be used to endorse or promote products derived from
+// this software without specific prior written permission.
+//
+// THIS SOFTWARE IS PROVIDED BY THE COPYRIGHT HOLDERS AND CONTRIBUTORS
+// "AS IS" AND ANY EXPRESS OR IMPLIED WARRANTIES, INCLUDING, BUT NOT
+// LIMITED TO, THE IMPLIED WARRANTIES OF MERCHANTABILITY AND FITNESS FOR
+// A PARTICULAR PURPOSE ARE DISCLAIMED. IN NO EVENT SHALL THE COPYRIGHT
+// OWNER OR CONTRIBUTORS BE LIABLE FOR ANY DIRECT, INDIRECT, INCIDENTAL,
+// SPECIAL, EXEMPLARY, OR CONSEQUENTIAL DAMAGES (INCLUDING, BUT NOT
+// LIMITED TO, PROCUREMENT OF SUBSTITUTE GOODS OR SERVICES; LOSS OF USE,
+// DATA, OR PROFITS; OR BUSINESS INTERRUPTION) HOWEVER CAUSED AND ON ANY
+// THEORY OF LIABILITY, WHETHER IN CONTRACT, STRICT LIABILITY, OR TORT
+// (INCLUDING NEGLIGENCE OR OTHERWISE) ARISING IN ANY WAY OUT OF THE USE
+// OF THIS SOFTWARE, EVEN IF ADVISED OF THE POSSIBILITY OF SUCH DAMAGE.
+
+#endregion
+
+using Google.ProtocolBuffers.Descriptors;
+
+namespace Google.ProtocolBuffers.ProtoGen
+{
+    internal class MessageFieldGenerator : FieldGeneratorBase, IFieldSourceGenerator
+    {
+        internal MessageFieldGenerator(FieldDescriptor descriptor, int fieldOrdinal)
+            : base(descriptor, fieldOrdinal)
+        {
+        }
+
+        public void GenerateMembers(TextGenerator writer)
+        {
+            writer.WriteLine("private bool has{0};", PropertyName);
+            writer.WriteLine("private {0} {1}_;", TypeName, Name);
+            AddDeprecatedFlag(writer);
+            writer.WriteLine("public bool Has{0} {{", PropertyName);
+            writer.WriteLine("  get {{ return has{0}; }}", PropertyName);
+            writer.WriteLine("}");
+            AddDeprecatedFlag(writer);
+            writer.WriteLine("public {0} {1} {{", TypeName, PropertyName);
+            writer.WriteLine("  get {{ return {0}_ ?? {1}; }}", Name, DefaultValue);
+            writer.WriteLine("}");
+        }
+
+        public void GenerateBuilderMembers(TextGenerator writer)
+        {
+            AddDeprecatedFlag(writer);
+            writer.WriteLine("public bool Has{0} {{", PropertyName);
+            writer.WriteLine(" get {{ return result.has{0}; }}", PropertyName);
+            writer.WriteLine("}");
+            AddDeprecatedFlag(writer);
+            writer.WriteLine("public {0} {1} {{", TypeName, PropertyName);
+            writer.WriteLine("  get {{ return result.{0}; }}", PropertyName);
+            writer.WriteLine("  set {{ Set{0}(value); }}", PropertyName);
+            writer.WriteLine("}");
+            AddDeprecatedFlag(writer);
+            writer.WriteLine("public Builder Set{0}({1} value) {{", PropertyName, TypeName);
+            AddNullCheck(writer);
+            writer.WriteLine("  PrepareBuilder();");
+            writer.WriteLine("  result.has{0} = true;", PropertyName);
+            writer.WriteLine("  result.{0}_ = value;", Name);
+            writer.WriteLine("  return this;");
+            writer.WriteLine("}");
+            AddDeprecatedFlag(writer);
+            writer.WriteLine("public Builder Set{0}({1}.Builder builderForValue) {{", PropertyName, TypeName);
+            AddNullCheck(writer, "builderForValue");
+            writer.WriteLine("  PrepareBuilder();");
+            writer.WriteLine("  result.has{0} = true;", PropertyName);
+            writer.WriteLine("  result.{0}_ = builderForValue.Build();", Name);
+            writer.WriteLine("  return this;");
+            writer.WriteLine("}");
+            AddDeprecatedFlag(writer);
+            writer.WriteLine("public Builder Merge{0}({1} value) {{", PropertyName, TypeName);
+            AddNullCheck(writer);
+            writer.WriteLine("  PrepareBuilder();");
+            writer.WriteLine("  if (result.has{0} &&", PropertyName);
+            writer.WriteLine("      result.{0}_ != {1}) {{", Name, DefaultValue);
+            writer.WriteLine("      result.{0}_ = {1}.CreateBuilder(result.{0}_).MergeFrom(value).BuildPartial();", Name,
+                             TypeName);
+            writer.WriteLine("  } else {");
+            writer.WriteLine("    result.{0}_ = value;", Name);
+            writer.WriteLine("  }");
+            writer.WriteLine("  result.has{0} = true;", PropertyName);
+            writer.WriteLine("  return this;");
+            writer.WriteLine("}");
+            AddDeprecatedFlag(writer);
+            writer.WriteLine("public Builder Clear{0}() {{", PropertyName);
+            writer.WriteLine("  PrepareBuilder();");
+            writer.WriteLine("  result.has{0} = false;", PropertyName);
+            writer.WriteLine("  result.{0}_ = null;", Name);
+            writer.WriteLine("  return this;");
+            writer.WriteLine("}");
+        }
+
+        public void GenerateMergingCode(TextGenerator writer)
+        {
+            writer.WriteLine("if (other.Has{0}) {{", PropertyName);
+            writer.WriteLine("  Merge{0}(other.{0});", PropertyName);
+            writer.WriteLine("}");
+        }
+
+        public void GenerateBuildingCode(TextGenerator writer)
+        {
+            // Nothing to do for singular fields
+        }
+
+        public void GenerateParsingCode(TextGenerator writer)
+        {
+            writer.WriteLine("{0}.Builder subBuilder = {0}.CreateBuilder();", TypeName);
+            writer.WriteLine("if (result.has{0}) {{", PropertyName);
+            writer.WriteLine("  subBuilder.MergeFrom({0});", PropertyName);
+            writer.WriteLine("}");
+            if (Descriptor.FieldType == FieldType.Group)
+            {
+                writer.WriteLine("input.ReadGroup({0}, subBuilder, extensionRegistry);", Number);
+            }
+            else
+            {
+                writer.WriteLine("input.ReadMessage(subBuilder, extensionRegistry);");
+            }
+            writer.WriteLine("{0} = subBuilder.BuildPartial();", PropertyName);
+        }
+
+        public void GenerateSerializationCode(TextGenerator writer)
+        {
+            writer.WriteLine("if (has{0}) {{", PropertyName);
+            writer.WriteLine("  output.Write{0}({1}, field_names[{3}], {2});", MessageOrGroup, Number, PropertyName,
+                             FieldOrdinal);
+            writer.WriteLine("}");
+        }
+
+        public void GenerateSerializedSizeCode(TextGenerator writer)
+        {
+            writer.WriteLine("if (has{0}) {{", PropertyName);
+            writer.WriteLine("  size += pb::CodedOutputStream.Compute{0}Size({1}, {2});",
+                             MessageOrGroup, Number, PropertyName);
+            writer.WriteLine("}");
+        }
+
+        public override void WriteHash(TextGenerator writer)
+        {
+            writer.WriteLine("if (has{0}) hash ^= {1}_.GetHashCode();", PropertyName, Name);
+        }
+
+        public override void WriteEquals(TextGenerator writer)
+        {
+            writer.WriteLine("if (has{0} != other.has{0} || (has{0} && !{1}_.Equals(other.{1}_))) return false;",
+                             PropertyName, Name);
+        }
+
+        public override void WriteToString(TextGenerator writer)
+        {
+            writer.WriteLine("PrintField(\"{2}\", has{0}, {1}_, writer);", PropertyName, Name,
+                             Descriptor.FieldType == FieldType.Group ? Descriptor.MessageType.Name : Descriptor.Name);
+        }
+    }
 }