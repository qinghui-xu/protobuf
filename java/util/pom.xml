<?xml version="1.0" encoding="UTF-8"?>
<project xmlns="http://maven.apache.org/POM/4.0.0" xmlns:xsi="http://www.w3.org/2001/XMLSchema-instance" xsi:schemaLocation="http://maven.apache.org/POM/4.0.0 http://maven.apache.org/maven-v4_0_0.xsd">
  <modelVersion>4.0.0</modelVersion>
  <parent>
    <groupId>com.google.protobuf</groupId>
    <artifactId>protobuf-parent</artifactId>
<<<<<<< HEAD
    <version>3.12.0</version>
=======
    <version>3.12.2</version>
>>>>>>> 678da4f7
  </parent>

  <artifactId>protobuf-java-util</artifactId>
  <packaging>bundle</packaging>

  <name>Protocol Buffers [Util]</name>
  <description>Utilities for Protocol Buffers</description>

  <dependencies>
    <dependency>
      <groupId>${project.groupId}</groupId>
      <artifactId>protobuf-java</artifactId>
    </dependency>
    <dependency>
      <groupId>com.google.guava</groupId>
      <artifactId>guava</artifactId>
    </dependency>
    <dependency>
      <groupId>com.google.errorprone</groupId>
      <artifactId>error_prone_annotations</artifactId>
      <version>2.3.4</version>
    </dependency>
    <dependency>
      <groupId>com.google.guava</groupId>
      <artifactId>guava-testlib</artifactId>
      <scope>test</scope>
    </dependency>
    <dependency>
      <groupId>com.google.code.gson</groupId>
      <artifactId>gson</artifactId>
      <version>2.8.6</version>
    </dependency>
    <dependency>
      <groupId>junit</groupId>
      <artifactId>junit</artifactId>
    </dependency>
    <dependency>
      <groupId>org.easymock</groupId>
      <artifactId>easymock</artifactId>
    </dependency>
    <dependency>
      <groupId>org.easymock</groupId>
      <artifactId>easymockclassextension</artifactId>
    </dependency>
    <dependency>
      <groupId>com.google.truth</groupId>
      <artifactId>truth</artifactId>
      <scope>test</scope>
    </dependency>
  </dependencies>

  <properties>
    <!-- Use the core proto dir so that we can call the core generation script -->
    <test.proto.dir>../core/src/test/proto</test.proto.dir>
  </properties>

  <build>
    <plugins>
      <plugin>
        <artifactId>maven-antrun-plugin</artifactId>
        <executions>
          <!-- Generate the test protos -->
          <execution>
            <id>generate-test-sources</id>
            <phase>generate-test-sources</phase>
            <configuration>
              <target>
                <!-- Generate all of the test protos from the core module -->
                <ant antfile="../core/generate-test-sources-build.xml"/>

                <!-- Generate additional test protos for this module -->
                <exec executable="${protoc}">
                  <arg value="--java_out=${generated.testsources.dir}"/>
                  <arg value="--proto_path=${protobuf.source.dir}"/>
                  <arg value="--proto_path=src/test/proto"/>
                  <arg value="src/test/proto/com/google/protobuf/util/json_test.proto"/>
                </exec>
              </target>
            </configuration>
            <goals>
              <goal>run</goal>
            </goals>
          </execution>
        </executions>
      </plugin>

      <!-- Add the generated test sources to the build -->
      <plugin>
        <groupId>org.codehaus.mojo</groupId>
        <artifactId>build-helper-maven-plugin</artifactId>
        <executions>
          <execution>
            <id>add-generated-test-sources</id>
            <phase>generate-test-sources</phase>
            <goals>
              <goal>add-test-source</goal>
            </goals>
            <configuration>
              <sources>
                <source>${generated.testsources.dir}</source>
              </sources>
            </configuration>
          </execution>
        </executions>
      </plugin>

      <!-- Configure the OSGI bundle -->
      <plugin>
        <groupId>org.apache.felix</groupId>
        <artifactId>maven-bundle-plugin</artifactId>
        <extensions>true</extensions>
        <configuration>
          <instructions>
            <Automatic-Module-Name>com.google.protobuf.util</Automatic-Module-Name> <!-- Java9+ Jigsaw module name -->
            <Bundle-DocURL>https://developers.google.com/protocol-buffers/</Bundle-DocURL>
            <Bundle-SymbolicName>com.google.protobuf.util</Bundle-SymbolicName>
            <Export-Package>com.google.protobuf.util;version=${project.version}</Export-Package>
          </instructions>
        </configuration>
      </plugin>

      <!-- Configure the fat jar to include all dependencies -->
      <plugin>
        <artifactId>maven-assembly-plugin</artifactId>
        <configuration>
          <descriptorRefs>
            <descriptorRef>jar-with-dependencies</descriptorRef>
          </descriptorRefs>
        </configuration>
      </plugin>
    </plugins>
  </build>
</project><|MERGE_RESOLUTION|>--- conflicted
+++ resolved
@@ -4,11 +4,7 @@
   <parent>
     <groupId>com.google.protobuf</groupId>
     <artifactId>protobuf-parent</artifactId>
-<<<<<<< HEAD
-    <version>3.12.0</version>
-=======
     <version>3.12.2</version>
->>>>>>> 678da4f7
   </parent>
 
   <artifactId>protobuf-java-util</artifactId>
