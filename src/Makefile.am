--- conflicted
+++ resolved
@@ -18,11 +18,7 @@
 PTHREAD_DEF =
 endif
 
-<<<<<<< HEAD
-PROTOBUF_VERSION = 26:8:0
-=======
 PROTOBUF_VERSION = 27:0:0
->>>>>>> 2dc747c5
 
 if GCC
 # Turn on all warnings except for sign comparison (we ignore sign comparison
